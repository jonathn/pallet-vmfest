--- conflicted
+++ resolved
@@ -187,13 +187,8 @@
       ((hardware-config kw) m (image kw)))))
 
 (defn create-node
-<<<<<<< HEAD
-  [compute node-path node-type machine-name images image-id group-name
-   init-script user]
-=======
-  [compute node-path node-type machine-name images image-id machine-models
-   tag-name init-script user]
->>>>>>> 1a8e4313
+  [compute node-path node-spec machine-name images image-id machine-models
+   group-name init-script user]
   {:pre [image-id]}
   (logging/trace (format "Creating node from image-id: %s" image-id))
   (let [machine (binding [manager/*images* images
@@ -227,15 +222,10 @@
          (pallet.utils/make-user
           (:username image)
           :password (:password image)
-<<<<<<< HEAD
-          :no-sudo (:no-sudo image))
+          :no-sudo (:no-sudo image)
+          :sudo-password (:sudo-password image))
          user)))
     machine))
-=======
-          :no-sudo (:no-sudo image)
-          :sudo-password (:sudo-password image))
-         user)))))
->>>>>>> 1a8e4313
 
 (defn- equality-match
   [image-properties kw arg]
@@ -271,27 +261,18 @@
 
 (defn serial-create-nodes
   "Create all nodes for a group in parallel."
-  [target-machines-to-create server node-path node-type images image-id
-<<<<<<< HEAD
-   group-name init-script user]
+  [target-machines-to-create server node-path node-spec images image-id
+   machine-models group-name init-script user]
   (doall
    (for [name target-machines-to-create]
      (create-node
-      server node-path node-type name images image-id group-name init-script
-      user))))
-=======
-   machine-models tag-name init-script user]
-  (doseq [name target-machines-to-create]
-    (create-node
-     server node-path node-type name images image-id machine-models tag-name
-     init-script user)))
->>>>>>> 1a8e4313
+      server node-path node-spec name images image-id machine-models group-name
+      init-script user))))
 
 (defn parallel-create-nodes
   "Create all nodes for a group in parallel."
-  [target-machines-to-create server node-path node-type images image-id
-<<<<<<< HEAD
-   group-name init-script user]
+  [target-machines-to-create server node-path node-spec images image-id
+   machine-models group-name init-script user]
   ;; the doseq ensures that all futures are completed before
   ;; returning
   (doall
@@ -299,21 +280,9 @@
             (for [name target-machines-to-create]
               (future
                 (create-node
-                 server node-path node-type name images image-id group-name
-                 init-script user))))]
+                 server node-path node-spec name images image-id machine-models
+                 group-name init-script user))))]
      @f)))
-=======
-   machine-models tag-name init-script user]
-  ;; the doseq ensures that all futures are completed before
-  ;; returning
-  (doseq [f (doall ;; doall forces creation of all futures before any deref
-             (for [name target-machines-to-create]
-               (future
-                 (create-node
-                  server node-path node-type name images image-id machine-models
-                  tag-name init-script user))))]
-    @f))
->>>>>>> 1a8e4313
 
 (deftype VmfestService
     [server images locations environment]
@@ -372,15 +341,10 @@
        ((get-in
          request [:environment :algorithms :vmfest :create-nodes-fn]
          parallel-create-nodes)
-<<<<<<< HEAD
         target-machines-to-create server (:node-path locations)
-        node-spec images image-id group-name init-script (:user request)))))
-=======
-        target-machines-to-create server (:node-path locations) node-type
-        images image-id
-        {:micro (machine-model (:image node-type))}
-        tag-name init-script (:user request)))))
->>>>>>> 1a8e4313
+        node-spec images image-id
+        {:micro (machine-model (:image node-spec))}
+        group-name init-script (:user request)))))
 
   (reboot
    [compute nodes]
