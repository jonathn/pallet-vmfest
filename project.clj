(defproject com.palletops/pallet-vmfest "0.4.0-SNAPSHOT"
  :description "A pallet provider for using vmfest."
  :url "https://github.com/pallet/pallet-vmfest"
  :license {:name "Eclipse Public License"
            :url "http://www.eclipse.org/legal/epl-v10.html"}
<<<<<<< HEAD
  :dependencies [[vmfest "0.3.0"]
=======
  :dependencies [[vmfest "0.4.0-alpha.1"]
>>>>>>> eb40a3f6
                 [org.tcrawley/dynapath "0.2.3"]])<|MERGE_RESOLUTION|>--- conflicted
+++ resolved
@@ -3,9 +3,5 @@
   :url "https://github.com/pallet/pallet-vmfest"
   :license {:name "Eclipse Public License"
             :url "http://www.eclipse.org/legal/epl-v10.html"}
-<<<<<<< HEAD
-  :dependencies [[vmfest "0.3.0"]
-=======
   :dependencies [[vmfest "0.4.0-alpha.1"]
->>>>>>> eb40a3f6
                  [org.tcrawley/dynapath "0.2.3"]])